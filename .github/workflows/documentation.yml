--- conflicted
+++ resolved
@@ -58,20 +58,11 @@
       - name: Deploy to GitHub Pages
         uses: peaceiris/actions-gh-pages@v3
         with:
-<<<<<<< HEAD
-          github_token: ${{ secrets.GITHUB_TOKEN }}  # GitHub token for authentication
-          publish_branch: gh-pages  # Target branch for GitHub Pages deployment
-          publish_dir: ./docs/build/  # Directory containing the built documentation
-          user_name: github-actions[bot]  # Username for the commit
-          user_email: github-actions[bot]@users.noreply.github.com  # Email for the commit
-          force_orphan: true  # Force the use of an orphan branch, removing all previous history
-=======
           github_token: ${{ secrets.GITHUB_TOKEN }} # GitHub token for authentication
           publish_branch: gh-pages # Target branch for GitHub Pages deployment
           publish_dir: ./docs/build/ # Directory containing the built documentation
           user_name: github-actions[bot] # Username for the commit
           user_email: github-actions[bot]@users.noreply.github.com # Email for the commit
->>>>>>> 8ff2ef19
 
 # Uncomment below for debugging purposes
 #      - name: Debug Output
