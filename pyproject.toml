--- conflicted
+++ resolved
@@ -14,12 +14,8 @@
 flagembedding = "^1.2.10"
 # cohere = "^5.5.7"
 openai = "^1.34.0"
-<<<<<<< HEAD
-pgvector = "^0.2.5"
-=======
 networkx = "^3.3"
 pyvis = "^0.3.2"
->>>>>>> 78ed2aa2
 
 
 [tool.poetry.group.dev.dependencies]
